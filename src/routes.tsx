
import { Routes, Route, Navigate } from 'react-router-dom';
import { useSession } from '@/contexts/SessionContext';
import Index from '@/pages/Index';
import Auth from '@/pages/Auth';
import AuthCallback from '@/pages/auth/callback';
import VendorOnboarding from '@/pages/VendorOnboarding';
import VendorDashboard from '@/pages/VendorDashboard';
import ProductManagement from '@/pages/ProductManagement';
import OrderManagement from '@/pages/OrderManagement';
import Storefront from '@/pages/Storefront';
import NotFound from '@/pages/NotFound';
<<<<<<< HEAD
import VendorLayout from '@/components/layouts/VendorLayout';
=======
import { VendorLayout } from '@/components/vendor/VendorLayout';
>>>>>>> 9258b4d6

// Protected route wrapper
const ProtectedRoute = ({ children }: { children: React.ReactNode }) => {
  const { session } = useSession();

  if (!session) {
    return <Navigate to="/auth" replace />;
  }

  return <>{children}</>;
};

// Vendor layout wrapper
const VendorRoute = ({ children }: { children: React.ReactNode }) => {
  return <VendorLayout>{children}</VendorLayout>;
};

export default function AppRoutes() {
  return (
    <Routes>
      {/* Public routes */}
      <Route path="/" element={<Index />} />
      <Route path="/auth" element={<Auth />} />
      <Route path="/auth/callback" element={<AuthCallback />} />
      <Route path="/store/:id" element={<Storefront />} />

      {/* Protected routes */}
      <Route
        path="/onboarding"
        element={
          <ProtectedRoute>
            <VendorOnboarding />
          </ProtectedRoute>
        }
      />
      
      {/* Vendor routes with layout */}
      <Route
        path="/dashboard"
        element={
          <ProtectedRoute>
<<<<<<< HEAD
            <VendorRoute>
              <VendorDashboard />
            </VendorRoute>
=======
            <VendorLayout>
              <VendorDashboard />
            </VendorLayout>
>>>>>>> 9258b4d6
          </ProtectedRoute>
        }
      />
      <Route
        path="/products"
        element={
          <ProtectedRoute>
<<<<<<< HEAD
            <VendorRoute>
              <ProductManagement />
            </VendorRoute>
          </ProtectedRoute>
        }
      />
      <Route
        path="/products/:category"
        element={
          <ProtectedRoute>
            <VendorRoute>
              <ProductManagement />
            </VendorRoute>
=======
            <VendorLayout>
              <ProductManagement />
            </VendorLayout>
>>>>>>> 9258b4d6
          </ProtectedRoute>
        }
      />
      <Route
        path="/orders"
        element={
          <ProtectedRoute>
<<<<<<< HEAD
            <VendorRoute>
              <OrderManagement />
            </VendorRoute>
          </ProtectedRoute>
        }
      />
      <Route
        path="/customers"
        element={
          <ProtectedRoute>
            <VendorRoute>
              <div className="p-6">
                <h1 className="text-3xl font-bold">Customers</h1>
                <p className="mt-4">Customer management page coming soon.</p>
              </div>
            </VendorRoute>
          </ProtectedRoute>
        }
      />
      <Route
        path="/payments"
        element={
          <ProtectedRoute>
            <VendorRoute>
              <div className="p-6">
                <h1 className="text-3xl font-bold">Payments</h1>
                <p className="mt-4">Payment management page coming soon.</p>
              </div>
            </VendorRoute>
          </ProtectedRoute>
        }
      />
      <Route
        path="/settings"
        element={
          <ProtectedRoute>
            <VendorRoute>
              <div className="p-6">
                <h1 className="text-3xl font-bold">Settings</h1>
                <p className="mt-4">Settings page coming soon.</p>
              </div>
            </VendorRoute>
=======
            <VendorLayout>
              <OrderManagement />
            </VendorLayout>
>>>>>>> 9258b4d6
          </ProtectedRoute>
        }
      />

      {/* Catch-all route */}
      <Route path="*" element={<NotFound />} />
    </Routes>
  );
}<|MERGE_RESOLUTION|>--- conflicted
+++ resolved
@@ -10,11 +10,7 @@
 import OrderManagement from '@/pages/OrderManagement';
 import Storefront from '@/pages/Storefront';
 import NotFound from '@/pages/NotFound';
-<<<<<<< HEAD
 import VendorLayout from '@/components/layouts/VendorLayout';
-=======
-import { VendorLayout } from '@/components/vendor/VendorLayout';
->>>>>>> 9258b4d6
 
 // Protected route wrapper
 const ProtectedRoute = ({ children }: { children: React.ReactNode }) => {
@@ -56,15 +52,9 @@
         path="/dashboard"
         element={
           <ProtectedRoute>
-<<<<<<< HEAD
             <VendorRoute>
               <VendorDashboard />
             </VendorRoute>
-=======
-            <VendorLayout>
-              <VendorDashboard />
-            </VendorLayout>
->>>>>>> 9258b4d6
           </ProtectedRoute>
         }
       />
@@ -72,7 +62,6 @@
         path="/products"
         element={
           <ProtectedRoute>
-<<<<<<< HEAD
             <VendorRoute>
               <ProductManagement />
             </VendorRoute>
@@ -86,11 +75,6 @@
             <VendorRoute>
               <ProductManagement />
             </VendorRoute>
-=======
-            <VendorLayout>
-              <ProductManagement />
-            </VendorLayout>
->>>>>>> 9258b4d6
           </ProtectedRoute>
         }
       />
@@ -98,7 +82,6 @@
         path="/orders"
         element={
           <ProtectedRoute>
-<<<<<<< HEAD
             <VendorRoute>
               <OrderManagement />
             </VendorRoute>
@@ -141,11 +124,6 @@
                 <p className="mt-4">Settings page coming soon.</p>
               </div>
             </VendorRoute>
-=======
-            <VendorLayout>
-              <OrderManagement />
-            </VendorLayout>
->>>>>>> 9258b4d6
           </ProtectedRoute>
         }
       />
